--- conflicted
+++ resolved
@@ -1,5 +1,4 @@
-<<<<<<< HEAD
-﻿<Project Sdk="Microsoft.NET.Sdk">
+<Project Sdk="Microsoft.NET.Sdk">
   <PropertyGroup>
     <TargetFramework>netstandard1.6</TargetFramework>
     <Version>4.0.0-alpha-1</Version>
@@ -19,189 +18,4 @@
     <PackageReference Include="microsoft.extensions.primitives" Version="1.1.0" />
     <PackageReference Include="newtonsoft.json" Version="10.0.1" />
   </ItemGroup>
-=======
-﻿<?xml version="1.0" encoding="utf-8"?>
-<Project ToolsVersion="14.0" DefaultTargets="Build" xmlns="http://schemas.microsoft.com/developer/msbuild/2003">
-  <Import Project="$(MSBuildExtensionsPath)\$(MSBuildToolsVersion)\Microsoft.Common.props" Condition="Exists('$(MSBuildExtensionsPath)\$(MSBuildToolsVersion)\Microsoft.Common.props')" />
-  <PropertyGroup>
-    <Configuration Condition=" '$(Configuration)' == '' ">Debug</Configuration>
-    <Platform Condition=" '$(Platform)' == '' ">AnyCPU</Platform>
-    <ProjectGuid>{833EC12B-956D-427B-A598-2F12B84589EF}</ProjectGuid>
-    <OutputType>Library</OutputType>
-    <AppDesignerFolder>Properties</AppDesignerFolder>
-    <RootNamespace>ShopifySharp</RootNamespace>
-    <AssemblyName>ShopifySharp</AssemblyName>
-    <TargetFrameworkVersion>v4.5</TargetFrameworkVersion>
-    <FileAlignment>512</FileAlignment>
-    <TargetFrameworkProfile />
-  </PropertyGroup>
-  <PropertyGroup Condition=" '$(Configuration)|$(Platform)' == 'Debug|AnyCPU' ">
-    <DebugSymbols>true</DebugSymbols>
-    <DebugType>full</DebugType>
-    <Optimize>false</Optimize>
-    <OutputPath>bin\Debug\</OutputPath>
-    <DefineConstants>DEBUG;TRACE</DefineConstants>
-    <ErrorReport>prompt</ErrorReport>
-    <WarningLevel>4</WarningLevel>
-    <DocumentationFile>bin\Debug\ShopifySharp.XML</DocumentationFile>
-  </PropertyGroup>
-  <PropertyGroup Condition=" '$(Configuration)|$(Platform)' == 'Release|AnyCPU' ">
-    <DebugType>pdbonly</DebugType>
-    <Optimize>true</Optimize>
-    <OutputPath>bin\Release\</OutputPath>
-    <DefineConstants>TRACE</DefineConstants>
-    <ErrorReport>prompt</ErrorReport>
-    <WarningLevel>4</WarningLevel>
-  </PropertyGroup>
-  <ItemGroup>
-    <Reference Include="Newtonsoft.Json, Version=7.0.0.0, Culture=neutral, PublicKeyToken=30ad4fe6b2a6aeed, processorArchitecture=MSIL">
-      <HintPath>..\packages\Newtonsoft.Json.7.0.1\lib\net45\Newtonsoft.Json.dll</HintPath>
-    </Reference>
-    <Reference Include="RestSharp, Version=105.2.3.0, Culture=neutral, processorArchitecture=MSIL">
-      <HintPath>..\packages\RestSharp.105.2.3\lib\net45\RestSharp.dll</HintPath>
-    </Reference>
-    <Reference Include="System" />
-    <Reference Include="System.Core" />
-    <Reference Include="System.Data.Entity" />
-    <Reference Include="System.Runtime.Serialization" />
-    <Reference Include="System.Xml.Linq" />
-    <Reference Include="System.Data.DataSetExtensions" />
-    <Reference Include="Microsoft.CSharp" />
-    <Reference Include="System.Data" />
-    <Reference Include="System.Net.Http" />
-    <Reference Include="System.Xml" />
-  </ItemGroup>
-  <ItemGroup>
-    <Compile Include="Converters\FalseToNullConverter.cs" />
-    <Compile Include="Converters\NullableEnumConverter.cs" />
-    <Compile Include="Converters\NullToZeroConverter.cs" />
-    <Compile Include="Entities\ShopifyDiscount.cs" />
-    <Compile Include="Entities\ShopifyApplicationCredit.cs" />
-    <Compile Include="Entities\ShopifyArticle.cs" />
-    <Compile Include="Entities\ShopifyArticleImage.cs" />
-    <Compile Include="Entities\ShopifyAsset.cs" />
-    <Compile Include="Entities\ShopifyBlog.cs" />
-    <Compile Include="Entities\ShopifyCharge.cs" />
-    <Compile Include="Entities\ShopifyClientDetails.cs" />
-    <Compile Include="Entities\ShopifyCollect.cs" />
-    <Compile Include="Entities\ShopifyCustomCollection.cs" />
-    <Compile Include="Entities\ShopifyCustomCollectionImage.cs" />
-    <Compile Include="Entities\ShopifyRefundOrderAdjustment.cs" />
-    <Compile Include="Entities\ShopifyRefundLineItem.cs" />
-    <Compile Include="Entities\ShopifyRefund.cs" />
-    <Compile Include="Entities\ShopifyEvent.cs" />
-    <Compile Include="Entities\ShopifyLineItemProperty.cs" />
-    <Compile Include="Entities\ShopifyLocation.cs" />
-    <Compile Include="Entities\ShopifyNoteAttribute.cs" />
-    <Compile Include="Entities\ShopifyOrderRisk.cs" />
-    <Compile Include="Entities\ShopifyPage.cs" />
-    <Compile Include="Entities\ShopifyProduct.cs" />
-    <Compile Include="Entities\ShopifyDiscountCode.cs" />
-    <Compile Include="Entities\ShopifyFulfillment.cs" />
-    <Compile Include="Entities\ShopifyLineItem.cs" />
-    <Compile Include="Entities\ShopifyOrder.cs" />
-    <Compile Include="Entities\ShopifyPaymentDetails.cs" />
-    <Compile Include="Entities\ShopifyRedirect.cs" />
-    <Compile Include="Entities\ShopifySmartCollection.cs" />
-    <Compile Include="Entities\ShopifySmartCollectionImage.cs" />
-    <Compile Include="Entities\ShopifySmartCollectionRules.cs" />
-    <Compile Include="Entities\ShopifyTheme.cs" />
-    <Compile Include="Entities\ShopifyProductImage.cs" />
-    <Compile Include="Entities\ShopifyUsageCharge.cs" />
-    <Compile Include="Entities\ShopifyProductOption.cs" />
-    <Compile Include="Entities\ShopifyProductVariant.cs" />
-    <Compile Include="Entities\ShopifyRecurringCharge.cs" />
-    <Compile Include="Entities\ShopifyScriptTag.cs" />
-    <Compile Include="Entities\ShopifyShippingLine.cs" />
-    <Compile Include="Entities\ShopifyTaxLine.cs" />
-    <Compile Include="Entities\ShopifyTransaction.cs" />
-    <Compile Include="Entities\ShopifyWebhook.cs" />
-    <Compile Include="Extensions\EnumExtensions.cs" />
-    <Compile Include="Extensions\ObjectExtensions.cs" />
-    <Compile Include="Filters\ShopifyArticleFilter.cs" />
-    <Compile Include="Filters\ShopifyEventListFilter.cs" />
-    <Compile Include="Filters\ShopifyPublishableCountFilter.cs" />
-    <Compile Include="Filters\ShopifySmartCollectionFilter.cs" />
-    <Compile Include="GlobalSuppressions.cs" />
-    <Compile Include="Infrastructure\Policies\IRequestExecutionPolicy.cs" />
-    <Compile Include="Infrastructure\Policies\RetryExecutionPolicy.cs" />
-    <Compile Include="Infrastructure\Policies\DefaultRequestExecutionPolicy.cs" />
-    <Compile Include="Infrastructure\Policies\SmartRetryExecutionPolicy.LeakyBucket.cs" />
-    <Compile Include="Infrastructure\Policies\SmartRetryExecutionPolicy.cs" />
-    <Compile Include="Infrastructure\RequestResult.cs" />
-    <Compile Include="Infrastructure\ShopifyRateLimitException.cs" />
-    <Compile Include="Serializers\JsonNetSerializer.cs" />
-    <Compile Include="Entities\ShopifyAddress.cs" />
-    <Compile Include="Entities\ShopifyCustomer.cs" />
-    <Compile Include="Entities\ShopifyMetaField.cs" />
-    <Compile Include="Entities\ShopifyObject.cs" />
-    <Compile Include="Entities\ShopifyShop.cs" />
-    <Compile Include="Infrastructure\Parameterizable.cs" />
-    <Compile Include="Infrastructure\RequestEngine.cs" />
-    <Compile Include="Infrastructure\ShopifyException.cs" />
-    <Compile Include="Enums\ShopifyAuthorizationScope.cs" />
-    <Compile Include="Services\ApplicationCredit\ShopifyApplicationCreditService.cs" />
-    <Compile Include="Services\Article\ShopifyArticleService.cs" />
-    <Compile Include="Services\Asset\ShopifyAssetService.cs" />
-    <Compile Include="Services\Authorization\ShopifyAuthorizationService.cs" />
-    <Compile Include="Filters\ShopifyCollectFilter.cs" />
-    <Compile Include="Services\Blog\ShopifyBlogService.cs" />
-    <Compile Include="Services\Collect\ShopifyCollectService.cs" />
-    <Compile Include="Filters\ShopifyCustomCollectionFilter.cs" />
-    <Compile Include="Services\CustomCollection\ShopifyCustomCollectionService.cs" />
-    <Compile Include="Services\Customer\ShopifyCustomerUpdateOptions.cs" />
-    <Compile Include="Services\Discount\ShopifyDiscountService.cs" />
-    <Compile Include="Services\Event\ShopifyEventService.cs" />
-    <Compile Include="Services\Fulfillment\ShopifyFulfillmentService.cs" />
-    <Compile Include="Filters\ShopifyMetaFieldFilter.cs" />
-    <Compile Include="Services\MetaField\ShopifyMetaFieldService.cs" />
-    <Compile Include="Services\OrderRisk\ShopifyOrderRiskService.cs" />
-    <Compile Include="Services\Order\ShopifyOrderCancelOptions.cs" />
-    <Compile Include="Services\Page\ShopifyPageService.cs" />
-    <Compile Include="Filters\ShopifyPageFilter.cs" />
-    <Compile Include="Services\Page\ShopifyPageCreateOptions.cs" />
-    <Compile Include="Filters\ShopifyProductFilter.cs" />
-    <Compile Include="Services\ProductImage\ShopifyProductImageService.cs" />
-    <Compile Include="Services\ProductVariant\ShopifyProductVariantService.cs" />
-    <Compile Include="Services\Product\ShopifyProductCreateOptions.cs" />
-    <Compile Include="Services\Product\ShopifyProductService.cs" />
-    <Compile Include="Services\RecurringCharge\ShopifyRecurringChargeService.cs" />
-    <Compile Include="Services\Customer\ShopifyCustomerCreateOptions.cs" />
-    <Compile Include="Services\Customer\ShopifyCustomerService.cs" />
-    <Compile Include="Services\Order\ShopifyOrderCreateOptions.cs" />
-    <Compile Include="Filters\ShopifyOrderFilter.cs" />
-    <Compile Include="Services\Order\ShopifyOrderService.cs" />
-    <Compile Include="Filters\ShopifyRedirectFilter.cs" />
-    <Compile Include="Filters\ShopifyScriptTagFilter.cs" />
-    <Compile Include="Services\ScriptTag\ShopifyScriptTagService.cs" />
-    <Compile Include="Filters\ShopifyCountFilter.cs" />
-    <Compile Include="Filters\ShopifyListFilter.cs" />
-    <Compile Include="Services\Redirect\ShopifyRedirectService.cs" />
-    <Compile Include="Filters\ShopifyPublishableListFilter.cs" />
-    <Compile Include="Services\Location\ShopifyLocationService.cs" />
-    <Compile Include="Services\ShopifyService.cs" />
-    <Compile Include="Properties\AssemblyInfo.cs" />
-    <Compile Include="Services\Shop\ShopifyShopService.cs" />
-    <Compile Include="Services\Charge\ShopifyChargeService.cs" />
-    <Compile Include="Services\SmartCollection\ShopifySmartCollectionService.cs" />
-    <Compile Include="Services\Theme\ShopifyThemeService.cs" />
-    <Compile Include="Services\Transaction\ShopifyTransactionService.cs" />
-    <Compile Include="Filters\ShopifyWebhookFilter.cs" />
-    <Compile Include="Services\UsageCharge\ShopifyUsageChargeService.cs" />
-    <Compile Include="Services\Webhook\ShopifyWebhookService.cs" />
-  </ItemGroup>
-  <ItemGroup>
-    <None Include="packages.config" />
-    <None Include="ShopifySharp.nuspec" />
-  </ItemGroup>
-  <ItemGroup />
-  <Import Project="$(MSBuildToolsPath)\Microsoft.CSharp.targets" />
-  <!-- To modify your build process, add your task inside one of the targets below and uncomment it. 
-       Other similar extension points exist, see Microsoft.Common.targets.
-  <Target Name="BeforeBuild">
-  </Target>
-  <Target Name="AfterBuild">
-  </Target>
-  -->
->>>>>>> 4e98844c
 </Project>