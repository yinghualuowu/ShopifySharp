﻿using Newtonsoft.Json;
using System.Collections.Generic;

namespace ShopifySharp.Filters
{
    /// <summary>
    /// A generic class for filtering the results of a .ListAsync command.
    /// </summary>
<<<<<<< HEAD
    public class ListFilter : Parameterizable, IListFilter
=======
    public class ListFilter<T> : IListFilter<T>
>>>>>>> ebaf8d8f
    {
        /// <summary>
        /// A unique ID used to access a page of results. Must be present to list more than the first page of results. 
        /// </summary>
        [JsonProperty("page_info")]
        public string PageInfo { get; }

        /// <summary>
        /// The number of items which should be returned. Default is 50, maximum is 250.
        /// </summary>
        [JsonProperty("limit")]
        public int? Limit { get; set; }

        internal ListFilter()
        {
        }

        internal ListFilter(string pageInfo, int? limit)
        {
            PageInfo = pageInfo;
            Limit = limit;
        }

        public virtual IEnumerable<KeyValuePair<string, object>> ToQueryParameters()
        {
            return base.ToParameters();
        }
    }
}<|MERGE_RESOLUTION|>--- conflicted
+++ resolved
@@ -6,11 +6,7 @@
     /// <summary>
     /// A generic class for filtering the results of a .ListAsync command.
     /// </summary>
-<<<<<<< HEAD
-    public class ListFilter : Parameterizable, IListFilter
-=======
-    public class ListFilter<T> : IListFilter<T>
->>>>>>> ebaf8d8f
+    public class ListFilter<T> : Parameterizable, IListFilter<T>
     {
         /// <summary>
         /// A unique ID used to access a page of results. Must be present to list more than the first page of results. 
