﻿using System;
using System.Collections.Generic;
using System.Net.Http;
using System.Threading.Tasks;
using ShopifySharp.Filters;
using ShopifySharp.Infrastructure;

namespace ShopifySharp
{
    /// <summary>
    /// A service for manipulating Shopify users.
    /// </summary>
    public class UserService : ShopifyService
    {
        /// <summary>
        /// Creates a new instance of <see cref="UserService" />.
        /// </summary>
        /// <param name="myShopifyUrl">The shop's *.myshopify.com URL.</param>
        /// <param name="shopAccessToken">An API access token for the shop.</param>
        public UserService(string myShopifyUrl, string shopAccessToken) : base(myShopifyUrl, shopAccessToken)
        {
        }

        /// <summary>
        /// Gets all the users
        /// </summary>
<<<<<<< HEAD
        public virtual async Task<IEnumerable<User>> ListAsync()
=======
        /// <returns>The list of all users.</returns>
        public virtual async Task<IEnumerable<User>> ListAsync(IListFilter<User> filter)
>>>>>>> ebaf8d8f
        {
            var req = PrepareRequest("users.json");
            var response = await ExecuteRequestAsync<List<User>>(req, HttpMethod.Get, rootElement: "users");

            return response.Result;
        }

        /// <summary>
        /// Retrieves the <see cref="User"/> with the given id.
        /// </summary>
        /// <param name="userId">The id of the User to retrieve.</param>
        /// <returns>The <see cref="User"/>.</returns>
        public virtual async Task<User> GetAsync(long userId)
        {
            var req = PrepareRequest($"users/{userId}.json");
            var response = await ExecuteRequestAsync<User>(req, HttpMethod.Get, rootElement: "user");

            return response.Result;
        }

        /// <summary>
        /// Retrieves the current logged-in <see cref="User"/> (useful only when the access token was created for a specific user of the shop).
        /// </summary>
        /// <returns>The <see cref="User"/>.</returns>
        public virtual async Task<User> GetCurrentAsync()
        {
            var req = PrepareRequest("users/current.json");
            var response = await ExecuteRequestAsync<User>(req, HttpMethod.Get, rootElement: "user");

            return response.Result;
        }
    }
}<|MERGE_RESOLUTION|>--- conflicted
+++ resolved
@@ -22,16 +22,17 @@
         }
 
         /// <summary>
-        /// Gets all the users
+        /// Gets all the users.
         /// </summary>
-<<<<<<< HEAD
-        public virtual async Task<IEnumerable<User>> ListAsync()
-=======
-        /// <returns>The list of all users.</returns>
-        public virtual async Task<IEnumerable<User>> ListAsync(IListFilter<User> filter)
->>>>>>> ebaf8d8f
+        public virtual async Task<IEnumerable<User>> ListAsync(IUnpaginatedListFilter<User> filter = null)
         {
             var req = PrepareRequest("users.json");
+
+            if (filter != null)
+            {
+                req.QueryParams.AddRange(filter.ToQueryParameters());
+            }
+            
             var response = await ExecuteRequestAsync<List<User>>(req, HttpMethod.Get, rootElement: "users");
 
             return response.Result;
