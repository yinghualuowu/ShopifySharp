﻿using System.Net.Http;
using System.Collections.Generic;
using System.Threading.Tasks;
using ShopifySharp.Filters;
using ShopifySharp.Infrastructure;

namespace ShopifySharp
{
    /// <summary>
    /// A service for manipulating Shopify transactions.
    /// </summary>
    public class TransactionService : ShopifyService
    {
        /// <summary>
        /// Creates a new instance of <see cref="TransactionService" />.
        /// </summary>
        /// <param name="myShopifyUrl">The shop's *.myshopify.com URL.</param>
        /// <param name="shopAccessToken">An API access token for the shop.</param>
        public TransactionService(string myShopifyUrl, string shopAccessToken) : base(myShopifyUrl, shopAccessToken) { }

        /// <summary>
        /// Gets a count of all of the shop's transactions.
        /// </summary>
        /// <param name="orderId">The order id to which the fulfillments belong.</param>
        /// <remarks>
        /// According to Shopify's documentation, this endpoint does not currently support any additional filter parameters for counting.
        /// </remarks>
        public virtual async Task<int> CountAsync(long orderId)
        {
            return await ExecuteGetAsync<int>($"orders/{orderId}/transactions/count.json", "count");
        }

        /// <summary>
        /// Gets a list of up to 250 of the shop's transactions.
        /// </summary>
        /// <param name="orderId">The order id to which the fulfillments belong.</param>
<<<<<<< HEAD
        /// <param name="sinceId">Filters the results to after the specified id.</param>
        /// <returns>The list of transactions.</returns>
        [Obsolete("This ListAsync method targets a version of Shopify's API which will be deprecated and cease to function in April of 2020. ShopifySharp version 5.0 has been published with support for the newer list API. Make sure you update before April of 2020.")]
        public virtual async Task<IEnumerable<Transaction>> ListAsync(long orderId, long? sinceId = null, bool? inShopCurrency = null)
=======
        /// <param name="filter">Options for filtering the list.</param>
        public virtual async Task<IEnumerable<Transaction>> ListAsync(long orderId, TransactionListFilter filter = null)
>>>>>>> eb249c4f
        {
            return await ExecuteGetAsync<IEnumerable<Transaction>>($"orders/{orderId}/transactions.json", "transactions", filter);
        }

        /// <summary>
        /// Retrieves the <see cref="Transaction"/> with the given id.
        /// </summary>
        /// <param name="orderId">The order id to which the fulfillments belong.</param>
        /// <param name="transactionId">The id of the Transaction to retrieve.</param>
        /// <param name="filter">Options for filtering the result.</param>
        public virtual async Task<Transaction> GetAsync(long orderId, long transactionId, TransactionGetFilter filter = null)
        {
            return await ExecuteGetAsync<Transaction>($"orders/{orderId}/transactions/{transactionId}.json", "transaction", filter);
        }

        /// <summary>
        /// Creates a new <see cref="Transaction"/> of the given kind.
        /// </summary>
        /// <param name="orderId">The order id to which the fulfillments belong.</param>
        /// <param name="transaction">The transaction.</param>
        /// <returns>The new <see cref="Transaction"/>.</returns>
        public virtual async Task<Transaction> CreateAsync(long orderId, Transaction transaction)
        {
            var req = PrepareRequest($"orders/{orderId}/transactions.json");
            var content = new JsonContent(new
            {
                transaction = transaction
            });
            var response = await ExecuteRequestAsync<Transaction>(req, HttpMethod.Post, content, "transaction");

            return response.Result;
        }
    }
}<|MERGE_RESOLUTION|>--- conflicted
+++ resolved
@@ -34,15 +34,8 @@
         /// Gets a list of up to 250 of the shop's transactions.
         /// </summary>
         /// <param name="orderId">The order id to which the fulfillments belong.</param>
-<<<<<<< HEAD
-        /// <param name="sinceId">Filters the results to after the specified id.</param>
-        /// <returns>The list of transactions.</returns>
-        [Obsolete("This ListAsync method targets a version of Shopify's API which will be deprecated and cease to function in April of 2020. ShopifySharp version 5.0 has been published with support for the newer list API. Make sure you update before April of 2020.")]
-        public virtual async Task<IEnumerable<Transaction>> ListAsync(long orderId, long? sinceId = null, bool? inShopCurrency = null)
-=======
         /// <param name="filter">Options for filtering the list.</param>
         public virtual async Task<IEnumerable<Transaction>> ListAsync(long orderId, TransactionListFilter filter = null)
->>>>>>> eb249c4f
         {
             return await ExecuteGetAsync<IEnumerable<Transaction>>($"orders/{orderId}/transactions.json", "transactions", filter);
         }
