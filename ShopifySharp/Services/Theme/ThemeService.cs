﻿using System;
using System.Net.Http;
using ShopifySharp.Filters;
using System.Collections.Generic;
using System.Threading.Tasks;
using ShopifySharp.Infrastructure;
using ShopifySharp.Lists;

namespace ShopifySharp
{
    /// <summary>
    /// A service for manipulating Shopify themes.
    /// </summary>
    public class ThemeService : ShopifyService
    {
        /// <summary>
        /// Creates a new instance of <see cref="ThemeService" />.
        /// </summary>
        /// <param name="myShopifyUrl">The shop's *.myshopify.com URL.</param>
        /// <param name="shopAccessToken">An API access token for the shop.</param>
        public ThemeService(string myShopifyUrl, string shopAccessToken) : base(myShopifyUrl, shopAccessToken) { }

        /// <summary>
        /// Gets a list of up to 250 of the shop's themes.
        /// </summary>
<<<<<<< HEAD
        /// <returns></returns>
        [Obsolete("This ListAsync method targets a version of Shopify's API which will be deprecated and cease to function in April of 2020. ShopifySharp version 5.0 has been published with support for the newer list API. Make sure you update before April of 2020.")]
        public virtual async Task<IEnumerable<Theme>> ListAsync(ListFilter filter = null)
=======
        public virtual async Task<IEnumerable<Theme>> ListAsync(ThemeListFilter filter = null)
>>>>>>> eb249c4f
        {
            return await ExecuteGetAsync<IEnumerable<Theme>>("themes.json", "themes", filter);
        }

        /// <summary>
        /// Retrieves the <see cref="Theme"/> with the given id.
        /// </summary>
        /// <param name="themeId">The id of the theme to retrieve.</param>
        /// <param name="fields">A comma-separated list of fields to return.</param>
        /// <returns>The <see cref="Theme"/>.</returns>
        public virtual async Task<Theme> GetAsync(long themeId, string fields = null)
        {
            var req = PrepareRequest($"themes/{themeId}.json");

            if (!string.IsNullOrEmpty(fields))
            {
                req.QueryParams.Add("fields", fields);
            }

            var response = await ExecuteRequestAsync<Theme>(req, HttpMethod.Get, rootElement: "theme");

            return response.Result;
        }

        private async Task<Theme> _CreateAsync(Theme theme, string sourceUrl = null)
        {
            var req = PrepareRequest("themes.json");
            var body = theme.ToDictionary();

            if (!string.IsNullOrEmpty(sourceUrl))
            {
                body.Add("src", sourceUrl);
            }

            var content = new JsonContent(new
            {
                theme = body
            });
            var response = await ExecuteRequestAsync<Theme>(req, HttpMethod.Post, content, "theme");

            return response.Result;
        }

        /// <summary>
        /// Creates a new theme on the store. The theme always starts out with a role of
        /// "unpublished." If the theme has a different role, it will be assigned that only after all of its
        /// files have been extracted and stored by Shopify (which might take a couple of minutes).
        /// </summary>
        /// <param name="theme">The new theme.</param>
        /// <param name="sourceUrl">A URL that points to the .zip file containing the theme's source files.</param>
        public virtual async Task<Theme> CreateAsync(Theme theme)
        {
            return await _CreateAsync(theme);
        }

        /// <summary>
        /// Creates a new theme on the store. The theme always starts out with a role of
        /// "unpublished." If the theme has a different role, it will be assigned that only after all of its
        /// files have been extracted and stored by Shopify (which might take a couple of minutes).
        /// </summary>
        /// <param name="theme">The new theme.</param>
        /// <param name="sourceUrl">A URL that points to the .zip file containing the theme's source files.</param>
        public virtual async Task<Theme> CreateAsync(Theme theme, string sourceUrl)
        {
            return await _CreateAsync(theme, sourceUrl);
        }

        /// <summary>
        /// Updates the given <see cref="Theme"/>.
        /// </summary>
        /// <param name="themeId">Id of the object being updated.</param>
        /// <param name="theme">The <see cref="Theme"/> to update.</param>
        /// <returns>The updated <see cref="Theme"/>.</returns>
        public virtual async Task<Theme> UpdateAsync(long themeId, Theme theme)
        {
            var req = PrepareRequest($"themes/{themeId}.json");
            var content = new JsonContent(new
            {
                theme = theme
            });
            var response = await ExecuteRequestAsync<Theme>(req, HttpMethod.Put, content, "theme");

            return response.Result;
        }

        /// <summary>
        /// Deletes a Theme with the given Id.
        /// </summary>
        /// <param name="themeId">The Theme object's Id.</param>
        public virtual async Task DeleteAsync(long themeId)
        {
            var req = PrepareRequest($"themes/{themeId}.json");

            await ExecuteRequestAsync(req, HttpMethod.Delete);
        }
    }
}<|MERGE_RESOLUTION|>--- conflicted
+++ resolved
@@ -23,13 +23,7 @@
         /// <summary>
         /// Gets a list of up to 250 of the shop's themes.
         /// </summary>
-<<<<<<< HEAD
-        /// <returns></returns>
-        [Obsolete("This ListAsync method targets a version of Shopify's API which will be deprecated and cease to function in April of 2020. ShopifySharp version 5.0 has been published with support for the newer list API. Make sure you update before April of 2020.")]
-        public virtual async Task<IEnumerable<Theme>> ListAsync(ListFilter filter = null)
-=======
         public virtual async Task<IEnumerable<Theme>> ListAsync(ThemeListFilter filter = null)
->>>>>>> eb249c4f
         {
             return await ExecuteGetAsync<IEnumerable<Theme>>("themes.json", "themes", filter);
         }
