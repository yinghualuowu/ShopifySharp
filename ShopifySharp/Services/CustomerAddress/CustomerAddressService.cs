--- conflicted
+++ resolved
@@ -21,13 +21,7 @@
         /// Gets a list of up to 250 of the shop customer's addresses.
         /// </summary>
         /// <param name="customerId">The id of the customer to retrieve.</param>
-<<<<<<< HEAD
-        /// <returns></returns>
-        [Obsolete("This ListAsync method targets a version of Shopify's API which will be deprecated and cease to function in April of 2020. ShopifySharp version 5.0 has been published with support for the newer list API. Make sure you update before April of 2020.")]
-        public virtual async Task<IEnumerable<Address>> ListAsync(long customerId, ListFilter filter = null)
-=======
         public virtual async Task<ListResult<Address>> ListAsync(long customerId, ListFilter<Address> filter = null)
->>>>>>> eb249c4f
         {
             return await ExecuteGetListAsync($"customers/{customerId}/addresses.json", "addresses", filter);
         }
