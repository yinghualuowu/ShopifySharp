﻿using System;
using Newtonsoft.Json.Linq;
using System.Net.Http;
using ShopifySharp.Filters;
using System.Collections.Generic;
using System.Threading.Tasks;
using ShopifySharp.Infrastructure;
using ShopifySharp.Lists;

namespace ShopifySharp
{
    /// <summary>
    /// A service for manipulating Shopify redirects.
    /// </summary>
    public class RedirectService : ShopifyService
    {
        /// <summary>
        /// Creates a new instance of <see cref="RedirectService" />.
        /// </summary>
        /// <param name="myShopifyUrl">The shop's *.myshopify.com URL.</param>
        /// <param name="shopAccessToken">An API access token for the shop.</param>
        public RedirectService(string myShopifyUrl, string shopAccessToken) : base(myShopifyUrl, shopAccessToken) { }
        
        /// <summary>
        /// Gets a count of all of the shop's redirects.
        /// </summary>
        /// <param name="filter">Options for filtering the result.</param>
        public virtual async Task<int> CountAsync(RedirectCountFilter filter = null)
        {
            return await ExecuteGetAsync<int>("redirects/count.json", "count", filter);
        }

        /// <summary>
        /// Gets a list of up to 250 of the shop's redirects.
        /// </summary>
<<<<<<< HEAD
        /// <param name="filter">An optional filter that restricts the results.</param>
        /// <returns>The list of <see cref="Redirect"/>.</returns>
        [Obsolete("This ListAsync method targets a version of Shopify's API which will be deprecated and cease to function in April of 2020. ShopifySharp version 5.0 has been published with support for the newer list API. Make sure you update before April of 2020.")]
        public virtual async Task<IEnumerable<Redirect>> ListAsync(RedirectFilter filter = null)
=======
        public virtual async Task<ListResult<Redirect>> ListAsync(ListFilter<Redirect> filter)
>>>>>>> eb249c4f
        {
            return await ExecuteGetListAsync("redirects.json", "redirects", filter);
        }

        /// <summary>
        /// Gets a list of up to 250 of the shop's redirects.
        /// </summary>
        public virtual async Task<ListResult<Redirect>> ListAsync(RedirectListFilter filter = null)
        {
            return await ListAsync(filter?.AsListFilter());
        }
        
        /// <summary>
        /// Retrieves the <see cref="Redirect"/> with the given id.
        /// </summary>
        /// <param name="redirectId">The id of the redirect to retrieve.</param>
        /// <param name="fields">A comma-separated list of fields to return.</param>
        /// <returns>The <see cref="Redirect"/>.</returns>
        public virtual async Task<Redirect> GetAsync(long redirectId, string fields = null)
        {
            var req = PrepareRequest($"redirects/{redirectId}.json");

            if (!string.IsNullOrEmpty(fields))
            {
                req.QueryParams.Add("fields", fields);
            }

            var response = await ExecuteRequestAsync<Redirect>(req, HttpMethod.Get, rootElement: "redirect");

            return response.Result;
        }

        /// <summary>
        /// Creates a new <see cref="Redirect"/> on the store. The redirect always starts out with a role of
        /// "unpublished." If the redirect has a different role, it will be assigned that only after all of its
        /// files have been extracted and stored by Shopify (which might take a couple of minutes).
        /// </summary>
        /// <param name="redirect">The new <see cref="Redirect"/>.</param>
        /// <returns>The new <see cref="Redirect"/>.</returns>
        public virtual async Task<Redirect> CreateAsync(Redirect redirect)
        {
            var req = PrepareRequest("redirects.json");
            var content = new JsonContent(new
            {
                redirect = redirect
            });
            var response = await ExecuteRequestAsync<Redirect>(req, HttpMethod.Post, content, "redirect");

            return response.Result;
        }

        /// <summary>
        /// Updates the given <see cref="Redirect"/>.
        /// </summary>
        /// <param name="redirectId">Id of the object being updated.</param>
        /// <param name="redirect">The <see cref="Redirect"/> to update.</param>
        /// <returns>The updated <see cref="Redirect"/>.</returns>
        public virtual async Task<Redirect> UpdateAsync(long redirectId, Redirect redirect)
        {
            var req = PrepareRequest($"redirects/{redirectId}.json");
            var content = new JsonContent(new
            {
                redirect = redirect
            });
            var response = await ExecuteRequestAsync<Redirect>(req, HttpMethod.Put, content, "redirect");

            return response.Result;
        }

        /// <summary>
        /// Deletes a redirect with the given Id.
        /// </summary>
        /// <param name="redirectId">The redirect object's Id.</param>
        public virtual async Task DeleteAsync(long redirectId)
        {
            var req = PrepareRequest($"redirects/{redirectId}.json");

            await ExecuteRequestAsync(req, HttpMethod.Delete);
        }
    }
}<|MERGE_RESOLUTION|>--- conflicted
+++ resolved
@@ -33,14 +33,7 @@
         /// <summary>
         /// Gets a list of up to 250 of the shop's redirects.
         /// </summary>
-<<<<<<< HEAD
-        /// <param name="filter">An optional filter that restricts the results.</param>
-        /// <returns>The list of <see cref="Redirect"/>.</returns>
-        [Obsolete("This ListAsync method targets a version of Shopify's API which will be deprecated and cease to function in April of 2020. ShopifySharp version 5.0 has been published with support for the newer list API. Make sure you update before April of 2020.")]
-        public virtual async Task<IEnumerable<Redirect>> ListAsync(RedirectFilter filter = null)
-=======
         public virtual async Task<ListResult<Redirect>> ListAsync(ListFilter<Redirect> filter)
->>>>>>> eb249c4f
         {
             return await ExecuteGetListAsync("redirects.json", "redirects", filter);
         }
